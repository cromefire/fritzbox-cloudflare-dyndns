--- conflicted
+++ resolved
@@ -221,24 +221,20 @@
 						constructedIp[i] = constructedIp[i] + (*localIp)[i]
 					}
 
-<<<<<<< HEAD
-					log.WithField("prefix", prefix).WithField("ipv6", constructedIp).Info("New IPv6 Prefix found")
-=======
-						maskLen, _ := prefix.Mask.Size()
-
-						for i := 0; i < net.IPv6len; i++ {
-							b := constructedIp[i]
-							lb := (*localIp)[i]
-							var mask byte = 0b00000000
-							for j := 0; j < 8; j++ {
-								if (i*8 + j) >= maskLen {
-									mask += 0b00000001 << (7 - j)
-								}
-							}
-							b += lb & mask
-							constructedIp[i] = b
-						}
->>>>>>> f262ad5c
+          maskLen, _ := prefix.Mask.Size()
+
+          for i := 0; i < net.IPv6len; i++ {
+            b := constructedIp[i]
+            lb := (*localIp)[i]
+            var mask byte = 0b00000000
+            for j := 0; j < 8; j++ {
+              if (i*8 + j) >= maskLen {
+                mask += 0b00000001 << (7 - j)
+              }
+            }
+            b += lb & mask
+            constructedIp[i] = b
+          }
 
 					out <- &constructedIp
 
