--- conflicted
+++ resolved
@@ -215,10 +215,8 @@
 		err := metricServer.ListenAndServe()
 		cancel(errors.Join(errors.New("metrics http server error"), err))
 	}()
-<<<<<<< HEAD
 
 	logger.Info("metrics server started", slog.String("addr", bind))
-=======
 }
 
 func readSecret(envName string) string {
@@ -239,5 +237,4 @@
 		}
 	}
 	return secret
->>>>>>> 42e1457e
 }